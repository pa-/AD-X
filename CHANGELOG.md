# Changelog

<<<<<<< HEAD
=======
### Version 0.3 ( 2013-08-25 )

The 0.3 is a major release aimed primarily at User management / Exchange support and at adding long-missing functionality. A lot of internal work has been done on the code and a fair amount of new features have been introduced.

Take a look at the changelog to see what's new.

#### New features / changes
 - AD-X is now licensed under [BSD-3 license](http://choosealicense.com/licenses/bsd-3-clause)
 - [User management](http://alaneor.github.io/AD-X/api/class-ADX.Classes.User.html) / Exchange management support
 - Improved API documentation
 - A new `ADX\Util\Selector` class to simplify lookup operations
 - `Attribute::reset()` : Allows you to reset the attribute to its original state at instantiation
 - `Object::move()` : Move objects across containers in a domain
 - The **CN** and **OU** attributes are now returned for all lookup operations by default ( when present )
 - `Object::bit_state()` : Easily check & manipulate bitfield attributes like **userAccountControl**
 - `Task::sizelimit()` : Set your own sizelimit per search query
 - Do not require **ext-openssl** since using SSL / TLS is optional
 - Ditch the internal autoloader in favour of **Composer**
 - Query builder now performs basic escaping on values provided in a search filter

#### Fixes

 - **msExchMailboxGuid** is now displayed properly
 - Capitalise `UAC::PasswdNotReqd` correctly ( was `PasswdNotreqd` )
 - Fixed `Object::create()` to actually work
 - Do not throw on non-erroneous, non-zero ldap responses ( like *Sizelimit exceeded* etc. )
 - Calling `Task::run_paged()` no longer permanently enables pagination on Task
 - Suppress php errors when doing lookup operations - error situations are handled via exceptions
 - Conversion of Object or its subclass into a string might have returned incorrect class name when both DN and rdnAttId were not present
 - Setting **pwdLastSet** to -1 ( "do not require password change" ) now behaves correctly

>>>>>>> 96335258
### Version 0.2.3 ( 2013-08-20 )

#### Fixes

 - Correct conversion of ldap timestamps, again... ( pwdLastSet, accountExpires etc. )
 - Correct logic introduced in 0585fcd ( adding non-DN values to an attribute got broken )
 - The schema cache files should be stored in lowercase filenames to ensure full compatibility with case-sensitive filesystems

### Version 0.2.2 ( 2013-08-02 )

#### Fixes

 - Fix accessing values from the end in Attribute::value() using negative indexes
 - The Attribute::remove() method was not removing items passed as values
 - Do not add the same distinguished name to a DN-syntax-based attribute more than once

### Version 0.2.1 ( 2013-07-31 )

#### New features / changes

 - Schema::isCached() returns the current state of the Schema cache

#### Fixes

 - Throw if the Schema cache is present and trying to work with Attribute not defined in Schema
 - Fix conversion of timestamp-like attributes ( pwdLastSet, accountExpires etc. )
 - Throw if Object::read does not receive a string as the first parameter

### Version 0.2 ( 2013-07-15 )

#### New features / changes

 - Implemented method for tracking changes in Active Directory ( Task::changes() )
 - *objectGuid* is now returned for all retrieved objects automatically
 - Include *highestCommitedUSN* in Link::rootDSE entry by default
 - Allow the **Converter** to accept attribute names as strings instead of requiring an instance of **Attribute** class
 - *ObjectGUID* is now displayed exactly as AD tools show it
 - Tweak the Task class' API to allow reading current Task configuration
 - Add **autoload** section to composer.json to allow automatic Composer-based class loading
 - Enable pagination automatically on Task::run_paged()
 - If you call a function on an **Object** and it does not exist explicitly, you will get an instance of **Attribute**
 - The **Attribute** class now has basic API documentation
 - **Attribute** can now be treated as function

#### Fixes

 - Fix issue with undefined variable in Schema::flush()
 - Validate presence of *isSingleValued* in the schema cache before using it
 - Fallback to *CN* as the **RdnAttId** if schema-based value is not present
 - Resolve problems with **Schema** caching / flushing / loading cached items
 - Schema: Fix permissions on newly created Schema folders ( was 644, now 755 )
 - Fix some **E_NOTICE** errors
 - Schema::build() now throws Exception if maximum referrals limit was hit
 - Object::remove() now does what it is supposed to do<|MERGE_RESOLUTION|>--- conflicted
+++ resolved
@@ -1,7 +1,5 @@
 # Changelog
 
-<<<<<<< HEAD
-=======
 ### Version 0.3 ( 2013-08-25 )
 
 The 0.3 is a major release aimed primarily at User management / Exchange support and at adding long-missing functionality. A lot of internal work has been done on the code and a fair amount of new features have been introduced.
@@ -33,7 +31,6 @@
  - Conversion of Object or its subclass into a string might have returned incorrect class name when both DN and rdnAttId were not present
  - Setting **pwdLastSet** to -1 ( "do not require password change" ) now behaves correctly
 
->>>>>>> 96335258
 ### Version 0.2.3 ( 2013-08-20 )
 
 #### Fixes
